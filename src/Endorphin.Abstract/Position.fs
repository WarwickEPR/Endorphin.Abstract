--- conflicted
+++ resolved
@@ -104,15 +104,9 @@
         // Ideally we'd not dwell at each point on the flyback, but that would require scanner changes to set the dwell time per point
         let createRaster (flybackSkip:decimal<um>) origin (gridSize : decimal<um> * decimal<um>) (stepSize : decimal<um> * decimal<um>) plane =
             
-<<<<<<< HEAD
             let numberOfStepsX = int (floor ((float ((fst gridSize)/1m<um>)) / (float ((fst stepSize)/1.0m<um>))))
             let numberOfStepsY = int (floor ((float ((snd gridSize)/1m<um>)) / (float ((snd stepSize)/1.0m<um>))))
-            let flybackStep = 1m<um>/(fst stepSize) |> round |> int
-=======
-            let numberOfStepsX = int (round ((float ((fst gridSize)/1m<um>)) / (float ((fst stepSize)/1.0m<um>))))
-            let numberOfStepsY = int (round ((float ((snd gridSize)/1m<um>)) / (float ((snd stepSize)/1.0m<um>))))
             let flybackStep = flybackSkip/(fst stepSize) |> round |> int
->>>>>>> 49393f3c
 
             let path = seq {
                 for y in 0 .. (numberOfStepsY-1) do
